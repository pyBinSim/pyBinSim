--- conflicted
+++ resolved
@@ -58,18 +58,12 @@
         #self.crossFadeIn *= 1 / float((self.block_size - 1))
         #self.crossFadeOut = np.flipud(self.crossFadeIn)
 
-<<<<<<< HEAD
-        self.filter_fftw_plan = pyfftw.builders.rfft(np.zeros(self.block_size * 2), overwrite_input=True,
-                                                     planner_effort='FFTW_MEASURE',
-                                                     threads=nThreads)
-=======
         # Calculate COSINE-Square crossfade windows
         self.crossFadeOut = np.array(xrange(0, self.block_size), dtype='float32')
         self.crossFadeOut = np.square(np.cos(self.crossFadeOut/(self.block_size-1)*(np.pi/2)))
         self.crossFadeIn = np.flipud(self.crossFadeOut)
 
         # Filter format: [nBlocks,blockSize*2]
->>>>>>> 83712011
 
         # Create Input Buffers and create fftw plans. These need to be memory aligned, because they are ransformed to
         # freq domain regularly
