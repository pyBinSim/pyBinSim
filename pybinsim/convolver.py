--- conflicted
+++ resolved
@@ -54,20 +54,12 @@
         self.IR_blocks = self.IR_size // block_size
 
         # Calculate LINEAR crossfade windows
-<<<<<<< HEAD
-        #self.crossFadeIn = np.array(xrange(0, self.block_size), dtype='float32')
-=======
         #self.crossFadeIn = np.array(range(0, self.block_size), dtype='float32')
->>>>>>> 2824f138
         #self.crossFadeIn *= 1 / float((self.block_size - 1))
         #self.crossFadeOut = np.flipud(self.crossFadeIn)
 
         # Calculate COSINE-Square crossfade windows
-<<<<<<< HEAD
-        self.crossFadeOut = np.array(xrange(0, self.block_size), dtype='float32')
-=======
         self.crossFadeOut = np.array(range(0, self.block_size), dtype='float32')
->>>>>>> 2824f138
         self.crossFadeOut = np.square(np.cos(self.crossFadeOut/(self.block_size-1)*(np.pi/2)))
         self.crossFadeIn = np.flipud(self.crossFadeOut)
 
@@ -86,14 +78,6 @@
         # Create arrays for the filters and the FDLs.
         self.TF_left_blocked = np.zeros((self.IR_blocks, self.block_size + 1), dtype='complex64')
         self.TF_right_blocked = np.zeros((self.IR_blocks, self.block_size + 1), dtype='complex64')
-<<<<<<< HEAD
-        self.TF_left_blocked_previous =  np.zeros((self.IR_blocks, self.block_size + 1), dtype='complex64')
-        self.TF_right_blocked_previous =  np.zeros((self.IR_blocks, self.block_size + 1), dtype='complex64')
-
-        self.filter_fftw_plan = pyfftw.builders.rfft(np.zeros(self.block_size),n=self.block_size * 2, overwrite_input=True, threads=nThreads,
-                                                     planner_effort=self.fftw_planning_effort,avoid_copy=False)
-
-=======
         self.TF_left_blocked_previous = np.zeros((self.IR_blocks, self.block_size + 1), dtype='complex64')
         self.TF_right_blocked_previous = np.zeros((self.IR_blocks, self.block_size + 1), dtype='complex64')
 
@@ -101,7 +85,6 @@
                                                      threads=nThreads, planner_effort=self.fftw_planning_effort,
                                                      avoid_copy=False)
 
->>>>>>> 2824f138
         self.FDL_size = self.IR_blocks * (self.block_size + 1)
         self.FDL_left = np.zeros(self.FDL_size, dtype='complex64')
         self.FDL_right = np.zeros(self.FDL_size, dtype='complex64')
@@ -154,28 +137,16 @@
         :param filter:
         :return: transformed filter
         """
-<<<<<<< HEAD
 
         # Get blocked IRs
         IR_left_blocked, IR_right_blocked = filter.getFilter()
-=======
-
-        # Get blocked IRs
-        IR_left_blocked, IR_right_blocked = filter.getFilter()
 
         self.TF_left_blocked = np.zeros([self.IR_blocks, self.block_size + 1], dtype='complex64')
         self.TF_right_blocked = np.zeros([self.IR_blocks, self.block_size + 1], dtype='complex64')
->>>>>>> 2824f138
-
-        # Add zeroes to each block and transform to frequency domain
+
         for ir_block_count in range(0, self.IR_blocks):
-<<<<<<< HEAD
-            self.TF_left_blocked[ir_block_count,:] = self.filter_fftw_plan(IR_left_blocked[ir_block_count])
-            self.TF_right_blocked[ir_block_count,:] = self.filter_fftw_plan(IR_right_blocked[ir_block_count])
-=======
             self.TF_left_blocked[ir_block_count] = self.filter_fftw_plan(IR_left_blocked[ir_block_count])
             self.TF_right_blocked[ir_block_count] = self.filter_fftw_plan(IR_right_blocked[ir_block_count])
->>>>>>> 2824f138
 
 
     def setIR(self, filter, do_interpolation):
@@ -222,19 +193,15 @@
 
         else:
             # shift buffer
-            self.buffer[:self.block_size] = self.buffer[self.block_size:]
+            self.buffer = np.roll(self.buffer, -self.block_size)
             # insert new block to buffer
-            self.buffer[self.block_size:] = block
+            self.buffer[self.block_size:self.block_size * 2] = block
             # shift FDLs
-            self.FDL_left[self.block_size + 1:] = self.FDL_left[:self.FDL_size - (self.block_size + 1)]
-            self.FDL_right[self.block_size + 1:] = self.FDL_right[:self.FDL_size - (self.block_size + 1)]
+            self.FDL_left = np.roll(self.FDL_left, self.block_size + 1)
+            self.FDL_right = np.roll(self.FDL_right, self.block_size + 1)
 
             # transform buffer into freq domain and copy to FDLs
-<<<<<<< HEAD
-        self.FDL_left[:self.block_size + 1] = self.FDL_right[0:self.block_size + 1] = self.bufferFftPlan(
-=======
         self.FDL_left[:self.block_size + 1] = self.FDL_right[:self.block_size + 1] = self.bufferFftPlan(
->>>>>>> 2824f138
             self.buffer)
 
     def fill_buffer_stereo(self, block):
@@ -258,18 +225,18 @@
 
         else:
             # shift buffer
-            self.buffer[:self.block_size] = self.buffer[self.block_size:]
-            self.buffer2[:self.block_size] = self.buffer2[self.block_size:]
+            self.buffer = np.roll(self.buffer, -self.block_size)
+            self.buffer2 = np.roll(self.buffer2, -self.block_size)
             # insert new block to buffer
             self.buffer[self.block_size:] = block[:, 0]
             self.buffer2[self.block_size:] = block[:, 1]
             # shift FDLs
-            self.FDL_left[self.block_size + 1:] = self.FDL_left[:self.FDL_size - (self.block_size + 1)]
-            self.FDL_right[self.block_size + 1:] = self.FDL_right[:self.FDL_size - (self.block_size + 1)]
+            self.FDL_left = np.roll(self.FDL_left, self.block_size + 1)
+            self.FDL_right = np.roll(self.FDL_right, self.block_size + 1)
 
         # transform buffer into freq domain and copy to FDLs
-        self.FDL_left[0:self.block_size + 1] = self.bufferFftPlan()
-        self.FDL_right[0:self.block_size + 1] = self.buffer2FftPlan()
+        self.FDL_left[0:self.block_size + 1] = self.bufferFftPlan(self.buffer)
+        self.FDL_right[0:self.block_size + 1] = self.buffer2FftPlan(self.buffer2)
 
     def multiply_and_add(self,IR_block_count,result,input1,input2):
 
@@ -316,20 +283,6 @@
                                                                      self.TF_right_blocked_previous, self.FDL_right)
 
         # Third: Transformation back to time domain
-<<<<<<< HEAD
-        self.outputLeft = self.resultLeftIFFTPlan()[self.block_size:self.block_size * 2]
-        self.outputRight = self.resultRightIFFTPlan()[self.block_size:self.block_size * 2]
-
-        if self.interpolate:
-            # fade over full block size
-            print('do block interpolation')
-            self.outputLeft = np.add(np.multiply(self.outputLeft,self.crossFadeIn),
-                              np.multiply(self.resultLeftPreviousIFFTPlan()[
-                                          self.block_size:self.block_size * 2], self.crossFadeOut))
-
-            self.outputRight = np.add(np.multiply(self.outputRight,self.crossFadeIn),
-                               np.multiply(self.resultRightPreviousIFFTPlan()[
-=======
         self.outputLeft = self.resultLeftIFFTPlan(self.resultLeftFreq)[self.block_size:self.block_size * 2]
         self.outputRight = self.resultRightIFFTPlan(self.resultRightFreq)[self.block_size:self.block_size * 2]
 
@@ -342,7 +295,6 @@
 
             self.outputRight = np.add(np.multiply(self.outputRight,self.crossFadeIn),
                                np.multiply(self.resultRightPreviousIFFTPlan(self.resultRightFreqPrevious)[
->>>>>>> 2824f138
                                           self.block_size:self.block_size * 2], self.crossFadeOut))
 
         self.processCounter += 1
