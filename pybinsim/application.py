# This file is part of the pyBinSim project.
#
# Copyright (c) 2017 A. Neidhardt, F. Klein, N. Knoop, T. Köllmer
#
# Permission is hereby granted, free of charge, to any person obtaining a copy
# of this software and associated documentation files (the "Software"), to deal
# in the Software without restriction, including without limitation the rights
# to use, copy, modify, merge, publish, distribute, sublicense, and/or sell
# copies of the Software, and to permit persons to whom the Software is
# furnished to do so, subject to the following conditions:
#
# The above copyright notice and this permission notice shall be included in all
# copies or substantial portions of the Software.
#
# THE SOFTWARE IS PROVIDED "AS IS", WITHOUT WARRANTY OF ANY KIND, EXPRESS OR
# IMPLIED, INCLUDING BUT NOT LIMITED TO THE WARRANTIES OF MERCHANTABILITY,
# FITNESS FOR A PARTICULAR PURPOSE AND NONINFRINGEMENT. IN NO EVENT SHALL THE
# AUTHORS OR COPYRIGHT HOLDERS BE LIABLE FOR ANY CLAIM, DAMAGES OR OTHER
# LIABILITY, WHETHER IN AN ACTION OF CONTRACT, TORT OR OTHERWISE, ARISING FROM,
# OUT OF OR IN CONNECTION WITH THE SOFTWARE OR THE USE OR OTHER DEALINGS IN THE
# SOFTWARE.

""" Module contains main loop and configuration of pyBinSim """
import logging
import time
import numpy as np
import pyaudio

from pybinsim.convolver import ConvolverFFTW
from pybinsim.filterstorage import FilterStorage
from pybinsim.osc_receiver import OscReceiver
from pybinsim.pose import Pose
from pybinsim.soundhandler import SoundHandler


def parse_boolean(any_value):

    if type(any_value) == bool:
        return any_value

    # str -> bool
    if any_value == 'True':
        return True
    if any_value == 'False':
        return False

    return None



class BinSimConfig(object):
    def __init__(self):

        self.log = logging.getLogger("pybinsim.BinSimConfig")

        # Default Configuration
        self.configurationDict = {'soundfile': '',
                                  'blockSize': 256,
                                  'filterSize': 16384,
                                  'filterList': 'brirs/filter_list_kemar5.txt',
                                  'enableCrossfading': False,
                                  'useHeadphoneFilter': False,
                                  'loudnessFactor': float(1),
                                  'maxChannels': 8,
                                  'samplingRate': 44100,
                                  'loopSound': True}

    def read_from_file(self, filepath):
        config = open(filepath, 'r')

        for line in config:
            line_content = str.split(line)
            key = line_content[0]
            value = line_content[1]

            if key in self.configurationDict:
                config_value_type = type(self.configurationDict[key])

                if config_value_type is bool:
                    # evaluate 'False' to False
                    boolean_config = parse_boolean(value)

                    if boolean_config is None:
                        self.log.warning("Cannot convert {} to bool. (key: {}".format(value, key))

                    self.configurationDict[key] = boolean_config
                else:
                    # use type(str) - ctors of int, float, ...
                    self.configurationDict[key] = config_value_type(value)

            else:
                self.log.warning('Entry ' + key + ' is unknown')

    def get(self, setting):
        return self.configurationDict[setting]



class BinSim(object):
    """
    Main pyBinSim program logic
    """

    def __init__(self, config_file):

        self.log = logging.getLogger("pybinsim.BinSim")
        self.log.info("BinSim: init")

        # Read Configuration File
        self.config = BinSimConfig()
        self.config.read_from_file(config_file)

        self.current_config = self.config
        self.nChannels = self.current_config.get('maxChannels')
        self.sampleRate = self.current_config.get('samplingRate')
        self.blockSize = self.current_config.get('blockSize')

        self.result = None
        self.block = None
        self.stream = None

        self.convolverWorkers = []
        self.convolverHP, self.convolvers, self.filterStorage, self.oscReceiver, self.soundHandler = self.initialize_pybinsim()


        self.p = pyaudio.PyAudio()

    def __enter__(self):
        return self

    def __exit__(self, exc_type, exc_val, exc_tb):
        self.__cleanup()

    def stream_start(self):
        self.log.info("BinSim: stream_start")
        self.stream = self.p.open(format=pyaudio.paFloat32, channels=2,
                                  rate=self.sampleRate, output=True,
                                  frames_per_buffer=self.blockSize,
                                  stream_callback=audio_callback(self))
        self.stream.start_stream()

        while self.stream.is_active():
            time.sleep(1)

    def initialize_pybinsim(self):
        self.result = np.empty([self.config.get('blockSize'), 2], np.dtype(np.float32))
        self.block = np.empty([self.config.get('maxChannels'), self.config.get('blockSize')], np.dtype(np.float32))

        # Create FilterStorage
        filterStorage = FilterStorage(self.config.get('filterSize'), self.config.get('blockSize'),
                                      self.config.get('filterList'))

        # Start an oscReceiver
        oscReceiver = OscReceiver()
        oscReceiver.start_listening()
        time.sleep(1)

        # Create SoundHandler
        soundHandler = SoundHandler(self.config.get('blockSize'), self.config.get('maxChannels'),
                                    self.config.get('samplingRate'), self.config.get('loopSound'))

        soundfile_list = self.config.get('soundfile')
        soundHandler.request_new_sound_file(soundfile_list)

        # Create N convolvers depending on the number of wav channels
        self.log.info('Number of Channels: ' + str(self.config.get('maxChannels')))
        convolvers = [None] * self.config.get('maxChannels')
        for n in range(self.config.get('maxChannels')):
            convolvers[n] = ConvolverFFTW(self.config.get('filterSize'), self.config.get('blockSize'), False)

        # HP Equalization convolver
        convolverHP = None
        if self.config.get('useHeadphoneFilter'):
            convolverHP = ConvolverFFTW(self.config.get('filterSize'), self.config.get('blockSize'), True)
            hpfilter = filterStorage.get_headphone_filter()
            convolverHP.setIR(hpfilter, False)

        return convolverHP, convolvers, filterStorage, oscReceiver, soundHandler

    def close(self):
        self.log.info("BinSim: close")
        self.stream_close()
        self.p.terminate()

    def stream_close(self):
        self.log.info("BinSim: stream_close")
        self.stream.stop_stream()
        self.stream.close()

    def __cleanup(self):
        # Close everything when BinSim is finished
        self.filterStorage.close()
        self.close()

        self.oscReceiver.close()

        for n in range(self.config.get('maxChannels')):
            self.convolvers[n].close()

        if self.config.get('useHeadphoneFilter'):
            if self.convolverHP:
                self.convolverHP.close()


def audio_callback(binsim):
    """ Wrapper for callback to hand over custom data """
    assert isinstance(binsim, BinSim)

    # The pyAudio Callback
    def callback(in_data, frame_count, time_info, status):
        # print("pyAudio callback")

        current_soundfile_list = binsim.oscReceiver.get_sound_file_list()
        if current_soundfile_list:
            binsim.soundHandler.request_new_sound_file(current_soundfile_list)

        # Get sound block. At least one convolver should exist
        binsim.block[:binsim.soundHandler.get_sound_channels(), :] = binsim.soundHandler.buffer_read()

        # Update Filters and run each convolver with the current block
        for n in range(binsim.soundHandler.get_sound_channels()):

            # Get new Filter
            if binsim.oscReceiver.is_filter_update_necessary(n):
                filterValueList = binsim.oscReceiver.get_current_values(n)
                filter = binsim.filterStorage.get_filter(Pose.from_filterValueList(filterValueList))
                binsim.convolvers[n].setIR(filter, callback.config.get('enableCrossfading'))

            left, right = binsim.convolvers[n].process(binsim.block[n, :])
            
            # Sum results from all convolvers
            if n == 0:
                binsim.result[:, 0] = left
                binsim.result[:, 1] = right
            else:
                binsim.result[:, 0] = np.add(binsim.result[:, 0],left)
                binsim.result[:, 1] = np.add(binsim.result[:, 1],right)

        # Finally apply Headphone Filter
        if callback.config.get('useHeadphoneFilter'):
            binsim.result[:, 0], binsim.result[:, 1] = binsim.convolverHP.process(binsim.result)

        # Scale data
        binsim.result = np.divide(binsim.result, float((binsim.soundHandler.get_sound_channels()) * 2))
        binsim.result = np.multiply(binsim.result,callback.config.get('loudnessFactor'))
<<<<<<< HEAD
=======

        if np.max(np.abs(binsim.result))>1:
            binsim.log.warn('Clipping occurred: Adjust loudnessFactor!')
>>>>>>> 2824f138

        # When the last block is small than the blockSize, this is probably the end of the file.
        # Call pyaudio to stop after this frame
        # Should not be the case for current soundhandler implementation
        if binsim.block.size < callback.config.get('blockSize'):
            pyaudio.paContinue = 1

        return (binsim.result[:frame_count].tostring(), pyaudio.paContinue)

    callback.config = binsim.config

    return callback<|MERGE_RESOLUTION|>--- conflicted
+++ resolved
@@ -243,12 +243,9 @@
         # Scale data
         binsim.result = np.divide(binsim.result, float((binsim.soundHandler.get_sound_channels()) * 2))
         binsim.result = np.multiply(binsim.result,callback.config.get('loudnessFactor'))
-<<<<<<< HEAD
-=======
 
         if np.max(np.abs(binsim.result))>1:
             binsim.log.warn('Clipping occurred: Adjust loudnessFactor!')
->>>>>>> 2824f138
 
         # When the last block is small than the blockSize, this is probably the end of the file.
         # Call pyaudio to stop after this frame
